--- conflicted
+++ resolved
@@ -1553,13 +1553,8 @@
       start(config, channel, 10, 16384);
     });
 
-<<<<<<< HEAD
-    let application = Application { app_id: String::from("app_1"), sticky_session: false, https_redirect: true, proxy_protocol: None, load_balancing_policy: LoadBalancingAlgorithms::default() };
+    let application = Application { app_id: String::from("app_1"), sticky_session: false, https_redirect: true, proxy_protocol: None, load_balancing_policy: LoadBalancingAlgorithms::default(), answer_503: None };
     command.write_message(&ProxyRequest { id: String::from("ID_ABCD"), order: ProxyRequestData::AddApplication(application) });
-=======
-    let application = Application { app_id: String::from("app_1"), sticky_session: false, https_redirect: true, proxy_protocol: None, load_balancing_policy: LoadBalancingAlgorithms::default(), answer_503: None };
-    command.write_message(&OrderMessage { id: String::from("ID_ABCD"), order: Order::AddApplication(application) });
->>>>>>> 19c37c2d
     let front = HttpFront { app_id: String::from("app_1"), address: "127.0.0.1:1041".parse().unwrap(), hostname: String::from("localhost"), path_begin: String::from("/") };
     command.write_message(&ProxyRequest { id: String::from("ID_EFGH"), order: ProxyRequestData::AddHttpFront(front) });
     let backend = Backend { app_id: String::from("app_1"),backend_id: String::from("app_1-0"), address: "127.0.0.1:1040".parse().unwrap(), load_balancing_parameters: Some(LoadBalancingParams::default()), sticky_id: None, backup: None };
